use cortex_m::peripheral::NVIC;

use crate::{
    packet_id::IntoPacketId,
    rx::{RxPacket, RxRing},
    stm32::{Interrupt, ETHERNET_DMA},
    tx::TxRing,
<<<<<<< HEAD
    PacketId, RxError, RxRingEntry, TxError, TxRingEntry,
=======
    RxError, RxRingEntry, TxError, TxRingEntry,
>>>>>>> 825fd47d
};

#[cfg_attr(feature = "defmt", derive(defmt::Format))]
#[derive(Clone, Copy, Debug)]
pub struct Timestamp {
    seconds: u32,
    subseconds: u32,
}

impl Timestamp {
    pub const NANO_ROLLOVER: u32 = 999_999_999;
    pub const NORMAL_ROLLOVER: u32 = 0x7FFF_FFFF;
    pub const NANOS_PER_SECOND: u32 = 1_000_000_000;

    pub fn new(seconds: u32, subseconds: u32) -> Self {
        Self {
            seconds,
            subseconds,
        }
    }

    pub fn seconds(&self) -> u32 {
        let seconds_in_subseconds = self.subseconds / Self::NANOS_PER_SECOND;

        self.seconds + seconds_in_subseconds
    }

    pub fn nanos(&self) -> u32 {
        let nanos = self.subseconds % Self::NANOS_PER_SECOND;
        nanos
    }
}

#[cfg_attr(feature = "defmt", derive(defmt::Format))]
pub enum TimestampError {
    NotYetTimestamped,
    IdNotFound,
}

/// Ethernet DMA.
pub struct EthernetDMA<'rx, 'tx> {
    eth_dma: ETHERNET_DMA,
    rx_ring: RxRing<'rx>,
    tx_ring: TxRing<'tx>,
}

impl<'rx, 'tx> EthernetDMA<'rx, 'tx> {
    /// Create and initialise the ethernet DMA
    ///
    /// # Note
    /// - Make sure that the buffers reside in a memory region that is
    /// accessible by the peripheral. Core-Coupled Memory (CCM) is
    /// usually not accessible.
    pub(crate) fn new(
        eth_dma: ETHERNET_DMA,
        rx_buffer: &'rx mut [RxRingEntry],
        tx_buffer: &'tx mut [TxRingEntry],
    ) -> Self {
        // operation mode register
        eth_dma.dmaomr.modify(|_, w| {
            // Dropping of TCP/IP checksum error frames disable
            w.dtcefd()
                .set_bit()
                // Receive store and forward
                .rsf()
                .set_bit()
                // Disable flushing of received frames
                .dfrf()
                .set_bit()
                // Transmit store and forward
                .tsf()
                .set_bit()
                // Forward error frames
                .fef()
                .set_bit()
                // Operate on second frame
                .osf()
                .set_bit()
        });

        // bus mode register
        eth_dma.dmabmr.modify(|_, w| {
            // For any non-f107 chips, we must use enhanced descriptor format to support checksum
            // offloading and/or timestamps.
            #[cfg(not(feature = "stm32f107"))]
            let w = w.edfe().set_bit();

            unsafe {
                // Address-aligned beats
                w.aab()
                    .set_bit()
                    // Fixed burst
                    .fb()
                    .set_bit()
                    // Rx DMA PBL
                    .rdp()
                    .bits(32)
                    // Programmable burst length
                    .pbl()
                    .bits(32)
                    // Rx Tx priority ratio 2:1
                    .pm()
                    .bits(0b01)
                    // Use separate PBL
                    .usp()
                    .set_bit()
            }
        });

        let mut dma = EthernetDMA {
            eth_dma,
            rx_ring: RxRing::new(rx_buffer),
            tx_ring: TxRing::new(tx_buffer),
        };

        dma.rx_ring.start(&dma.eth_dma);
        dma.tx_ring.start(&dma.eth_dma);

        dma
    }

    /// Enable RX and TX interrupts
    ///
    /// In your handler you must call
    /// [`eth_interrupt_handler()`](fn.eth_interrupt_handler.html) to
    /// clear interrupt pending bits. Otherwise the interrupt will
    /// reoccur immediately.
    pub fn enable_interrupt(&self) {
        self.eth_dma.dmaier.modify(|_, w| {
            w
                // Normal interrupt summary enable
                .nise()
                .set_bit()
                // Receive Interrupt Enable
                .rie()
                .set_bit()
                // Transmit Interrupt Enable
                .tie()
                .set_bit()
        });

        // Enable ethernet interrupts
        unsafe {
            NVIC::unmask(Interrupt::ETH);
        }
    }

    /// Calls [`eth_interrupt_handler()`](fn.eth_interrupt_handler.html)
    pub fn interrupt_handler(&mut self) -> InterruptReasonSummary {
        let status = eth_interrupt_handler(&self.eth_dma);
        eth_interrupt_handler(&self.eth_dma);
        self.tx_ring.collect_timestamps();
        status
    }

    /// Is Rx DMA currently running?
    ///
    /// It stops if the ring is full. Call `recv_next()` to free an
    /// entry and to demand poll from the hardware.
    pub fn rx_is_running(&self) -> bool {
        self.rx_ring.running_state(&self.eth_dma).is_running()
    }

    /// Receive the next packet (if any is ready), or return `None`
    /// immediately.
    pub fn recv_next(&mut self, packet_id: Option<PacketId>) -> Result<RxPacket, RxError> {
        self.rx_ring
            .recv_next(&self.eth_dma, packet_id.map(|p| p.into()))
    }

    /// Is Tx DMA currently running?
    pub fn tx_is_running(&self) -> bool {
        self.tx_ring.is_running(&self.eth_dma)
    }

    /// Send a packet
    pub fn send<F: FnOnce(&mut [u8]) -> R, R>(
        &mut self,
        length: usize,
        packet_id: Option<PacketId>,
        f: F,
    ) -> Result<R, TxError> {
        let result = self.tx_ring.send(length, packet_id.map(|p| p.into()), f);
        self.tx_ring.demand_poll(&self.eth_dma);
        result
    }

    /// Get a timestamp for the given ID
    pub fn get_timestamp_for_id<'a, PKT>(
        &mut self,
        packet_id: PKT,
    ) -> Result<Timestamp, TimestampError>
    where
        PKT: IntoPacketId,
    {
        let Self {
            tx_ring, rx_ring, ..
        } = self;

        let internal_packet_id = packet_id.to_packet_id();

        tx_ring
            .get_timestamp_for_id(internal_packet_id.clone())
            .or_else(|_| rx_ring.get_timestamp_for_id(internal_packet_id))
    }
}

/// A summary of the reasons for the interrupt
/// that occured
#[cfg_attr(feature = "defmt", derive(defmt::Format))]
#[derive(Debug, Clone, Copy)]
pub struct InterruptReasonSummary {
    pub is_rx: bool,
    pub is_tx: bool,
    pub is_error: bool,
}

/// Call in interrupt handler to clear interrupt reason, when
/// [`enable_interrupt()`](struct.EthernetDMA.html#method.enable_interrupt).
///
/// There are two ways to call this:
///
/// * Via the [`EthernetDMA`](struct.EthernetDMA.html) driver instance that your interrupt handler has access to.
/// * By unsafely getting `Peripherals`.
pub fn eth_interrupt_handler(eth_dma: &ETHERNET_DMA) -> InterruptReasonSummary {
    let status = eth_dma.dmasr.read();

    let status = InterruptReasonSummary {
        is_rx: status.rs().bit_is_set(),
        is_tx: status.ts().bit_is_set(),
        is_error: status.ais().bit_is_set(),
    };

    eth_dma
        .dmasr
        .write(|w| w.nis().set_bit().ts().set_bit().rs().set_bit());

    status
}<|MERGE_RESOLUTION|>--- conflicted
+++ resolved
@@ -5,11 +5,7 @@
     rx::{RxPacket, RxRing},
     stm32::{Interrupt, ETHERNET_DMA},
     tx::TxRing,
-<<<<<<< HEAD
     PacketId, RxError, RxRingEntry, TxError, TxRingEntry,
-=======
-    RxError, RxRingEntry, TxError, TxRingEntry,
->>>>>>> 825fd47d
 };
 
 #[cfg_attr(feature = "defmt", derive(defmt::Format))]
