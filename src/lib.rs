--- conflicted
+++ resolved
@@ -27,11 +27,7 @@
 pub use stm32f1xx_hal::pac as stm32;
 
 use hal::rcc::Clocks;
-<<<<<<< HEAD
 use stm32::{ETHERNET_DMA, ETHERNET_MAC, ETHERNET_MMC, ETHERNET_PTP};
-=======
-use stm32::{ETHERNET_DMA, ETHERNET_MAC, ETHERNET_MMC};
->>>>>>> abc1a7f4
 
 mod dma;
 pub use dma::{eth_interrupt_handler, EthernetDMA};
@@ -99,15 +95,11 @@
     RXD0: RmiiRxD0 + AlternateVeryHighSpeed,
     RXD1: RmiiRxD1 + AlternateVeryHighSpeed,
 {
-<<<<<<< HEAD
     let speed = initial_speed.unwrap_or(Speed::FullDuplexBase100Tx);
 
     let mut mac = EthernetMAC::new(eth_mac, eth_mmc, clocks, pins, speed)?;
 
     let _ = setup_ptp(&mut mac, eth_ptp);
-=======
-    let mac = EthernetMAC::new(eth_mac, eth_mmc, clocks, pins)?;
->>>>>>> abc1a7f4
 
     let dma = EthernetDMA::new(&mac, eth_dma, rx_buffer, tx_buffer);
 
@@ -115,17 +107,6 @@
 }
 
 /// Create and initialise the ethernet driver.
-<<<<<<< HEAD
-///
-/// Initialize and start tx and rx DMA engines.
-/// Sets up the peripheral clocks and GPIO configuration,
-/// and configures the ETH MAC and DMA peripherals.
-/// Automatically sets slew rate to VeryHigh.
-///
-/// This method does not initialise the external PHY.
-///
-/// The SMI for the external PHY can be accessed through the
-=======
 ///
 /// Initialize and start tx and rx DMA engines.
 /// Sets up the peripheral clocks and GPIO configuration,
@@ -135,7 +116,6 @@
 /// This method does not initialise the external PHY.
 ///
 /// The MII for the external PHY can be accessed through the
->>>>>>> abc1a7f4
 /// returned [`EthernetMACWithMii`], .
 ///
 /// # Note
@@ -154,10 +134,7 @@
     pins: EthPins<REFCLK, CRS, TXEN, TXD0, TXD1, RXD0, RXD1>,
     mdio: MDIO,
     mdc: MDC,
-<<<<<<< HEAD
     initial_speed: Option<Speed>,
-=======
->>>>>>> abc1a7f4
 ) -> Result<(EthernetDMA<'rx, 'tx>, EthernetMACWithMii<MDIO, MDC>), WrongClock>
 where
     REFCLK: RmiiRefClk + AlternateVeryHighSpeed,
@@ -170,15 +147,11 @@
     MDIO: mac::MdioPin,
     MDC: mac::MdcPin,
 {
-<<<<<<< HEAD
     let speed = initial_speed.unwrap_or(Speed::FullDuplexBase100Tx);
 
-    let mut mac = EthernetMAC::new(eth_mac, eth_mmc, clocks, pins, speed)?.with_smi(mdio, mdc);
+    let mut mac = EthernetMAC::new(eth_mac, eth_mmc, clocks, pins, speed)?.with_mii(mdio, mdc);
 
     let _ = setup_ptp(&mut mac, eth_ptp);
-=======
-    let mac = EthernetMAC::new(eth_mac, eth_mmc, clocks, pins)?.with_mii(mdio, mdc);
->>>>>>> abc1a7f4
 
     let dma = EthernetDMA::new(&mac, eth_dma, rx_buffer, tx_buffer);
 
