--- conflicted
+++ resolved
@@ -3,8 +3,6 @@
 //! For initialisation, see [`new`], and [`new_with_mii`]
 #![no_std]
 
-use mac::Speed;
-
 /// Re-export
 #[cfg(feature = "stm32f7xx-hal")]
 pub use stm32f7xx_hal as hal;
@@ -26,55 +24,55 @@
 #[cfg(feature = "stm32f1xx-hal")]
 pub use stm32f1xx_hal::pac as stm32;
 
-<<<<<<< HEAD
-use hal::rcc::Clocks;
-use stm32::{ETHERNET_DMA, ETHERNET_MAC, ETHERNET_MMC, ETHERNET_PTP};
-=======
 #[cfg(feature = "device-selected")]
 use {
     hal::rcc::Clocks,
-    stm32::{ETHERNET_DMA, ETHERNET_MAC, ETHERNET_MMC},
+    mac::Speed,
+    setup::{
+        AlternateVeryHighSpeed, RmiiCrsDv, RmiiRefClk, RmiiRxD0, RmiiRxD1, RmiiTxD0, RmiiTxD1,
+        RmiiTxEN,
+    },
+    stm32::{ETHERNET_DMA, ETHERNET_MAC, ETHERNET_MMC, ETHERNET_PTP},
 };
->>>>>>> 825fd47d
-
-#[cfg(feature = "device-selected")]
-mod dma;
-#[cfg(feature = "device-selected")]
-pub use dma::{eth_interrupt_handler, EthernetDMA};
-
-#[cfg(feature = "device-selected")]
-mod ring;
-#[cfg(feature = "device-selected")]
-pub use ring::RingEntry;
-
-mod desc;
-
-#[cfg(feature = "device-selected")]
-pub mod mac;
-#[cfg(feature = "device-selected")]
-pub use mac::{EthernetMAC, EthernetMACWithMii, WrongClock};
-
-#[cfg(feature = "device-selected")]
-mod rx;
-#[cfg(feature = "device-selected")]
-pub use rx::{RxDescriptor, RxError, RxRingEntry};
-
-#[cfg(feature = "device-selected")]
-mod tx;
-#[cfg(feature = "device-selected")]
-pub use tx::{TxDescriptor, TxError, TxRingEntry};
-
-#[cfg(feature = "device-selected")]
-pub mod setup;
-#[cfg(feature = "device-selected")]
-pub use setup::EthPins;
-#[cfg(feature = "device-selected")]
-use setup::{
-    AlternateVeryHighSpeed, RmiiCrsDv, RmiiRefClk, RmiiRxD0, RmiiRxD1, RmiiTxD0, RmiiTxD1, RmiiTxEN,
-};
+
 mod packet_id;
 pub use packet_id::PacketId;
+
+mod desc;
+
+#[cfg(feature = "device-selected")]
+mod dma;
+#[cfg(feature = "device-selected")]
+pub use dma::{eth_interrupt_handler, EthernetDMA};
+
+#[cfg(feature = "device-selected")]
+mod ring;
+#[cfg(feature = "device-selected")]
+pub use ring::RingEntry;
+
+#[cfg(feature = "device-selected")]
+pub mod mac;
+#[cfg(feature = "device-selected")]
+pub use mac::{EthernetMAC, EthernetMACWithMii, WrongClock};
+
+#[cfg(feature = "device-selected")]
+mod rx;
+#[cfg(feature = "device-selected")]
+pub use rx::{RxDescriptor, RxError, RxRingEntry};
+
+#[cfg(feature = "device-selected")]
+mod tx;
+#[cfg(feature = "device-selected")]
+pub use tx::{TxDescriptor, TxError, TxRingEntry};
+
+#[cfg(feature = "device-selected")]
+pub mod setup;
+#[cfg(feature = "device-selected")]
+pub use setup::EthPins;
+
+#[cfg(feature = "device-selected")]
 mod ptp;
+#[cfg(feature = "device-selected")]
 use ptp::setup_ptp;
 
 #[cfg(feature = "smoltcp-phy")]
@@ -126,25 +124,6 @@
     RXD0: RmiiRxD0 + AlternateVeryHighSpeed,
     RXD1: RmiiRxD1 + AlternateVeryHighSpeed,
 {
-<<<<<<< HEAD
-    pins.setup_pins();
-
-    setup::setup();
-
-    // reset DMA bus mode register
-    eth_dma.dmabmr.modify(|_, w| w.sr().set_bit());
-
-    // Wait until done
-    while eth_dma.dmabmr.read().sr().bit_is_set() {}
-
-    let speed = initial_speed.unwrap_or(Speed::FullDuplexBase100Tx);
-
-    let mut mac = EthernetMAC::new(eth_mac, eth_mmc, clocks, speed)?;
-
-    let _ = setup_ptp(&mut mac, eth_ptp);
-
-    let dma = EthernetDMA::new(eth_dma, rx_buffer, tx_buffer);
-=======
     // Configure all of the pins correctly
     pins.setup_pins();
 
@@ -157,9 +136,11 @@
     // generated if the order is reversed.
     let dma = EthernetDMA::new(eth_dma, rx_buffer, tx_buffer);
 
+    let speed = initial_speed.unwrap_or(Speed::FullDuplexBase100Tx);
     // Configure the ethernet MAC
-    let mac = EthernetMAC::new(eth_mac, eth_mmc, clocks)?;
->>>>>>> 825fd47d
+    let mac = EthernetMAC::new(eth_mac, eth_mmc, clocks, speed)?;
+
+    let _ = setup_ptp(&mut mac, eth_ptp);
 
     Ok((dma, mac))
 }
@@ -206,25 +187,6 @@
     MDIO: mac::MdioPin,
     MDC: mac::MdcPin,
 {
-<<<<<<< HEAD
-    pins.setup_pins();
-
-    setup::setup();
-
-    // reset DMA bus mode register
-    eth_dma.dmabmr.modify(|_, w| w.sr().set_bit());
-
-    // Wait until done
-    while eth_dma.dmabmr.read().sr().bit_is_set() {}
-
-    let speed = initial_speed.unwrap_or(Speed::FullDuplexBase100Tx);
-
-    let mut mac = EthernetMAC::new(eth_mac, eth_mmc, clocks, speed)?.with_mii(mdio, mdc);
-
-    let _ = setup_ptp(&mut mac, eth_ptp);
-
-    let dma = EthernetDMA::new(eth_dma, rx_buffer, tx_buffer);
-=======
     // Configure all of the pins correctly
     pins.setup_pins();
 
@@ -237,9 +199,12 @@
     // generated if the order is reversed.
     let dma = EthernetDMA::new(eth_dma, rx_buffer, tx_buffer);
 
+    let speed = initial_speed.unwrap_or(Speed::FullDuplexBase100Tx);
+
     // Configure the ethernet MAC
-    let mac = EthernetMAC::new(eth_mac, eth_mmc, clocks)?.with_mii(mdio, mdc);
->>>>>>> 825fd47d
+    let mac = EthernetMAC::new(eth_mac, eth_mmc, clocks, speed)?.with_mii(mdio, mdc);
+
+    let _ = setup_ptp(&mut mac, eth_ptp);
 
     Ok((dma, mac))
 }
